--- conflicted
+++ resolved
@@ -2,16 +2,12 @@
 use params::Identifiable;
 use resources::{BankAccount, BankAccountParams, Card, CardParams, Source};
 
-<<<<<<< HEAD
-
-=======
 /// A PaymentSourceParams represents all of the supported ways that can
 /// be used to creating a new customer with a payment method or creating
 /// a payment method directly for a customer via `Customer::attach_source`.
 ///
 /// Not to be confused with `SourceParams` which is used by `Source::create`
 /// to create a source that is not necessarily attached to a customer.
->>>>>>> 1f6a9757
 #[derive(Clone, Debug)]
 pub enum PaymentSourceParams<'a> {
     /// Creates a payment method (e.g. card or bank account) from tokenized data,
